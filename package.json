{
    "name": "terraform-provider-routeros",
<<<<<<< HEAD
    "version": "1.1.0-devel.1",
=======
    "version": "1.0.8",
>>>>>>> e8587ff9
    "repository": {
        "type": "git",
        "url": "https://github.com/GNewbury1/terraform-provider-routeros"
    },
    "dependencies": {
        "@semantic-release/changelog": "^6.0.2",
        "@semantic-release/commit-analyzer": "^9.0.2",
        "@semantic-release/exec": "^6.0.3",
        "@semantic-release/git": "^10.0.1",
        "@semantic-release/github": "^8.0.7",
        "conventional-changelog-conventionalcommits": "^5.0.0"
    },
    "devDependencies": {
        "semantic-release": "^19.0.5"
    }
}<|MERGE_RESOLUTION|>--- conflicted
+++ resolved
@@ -1,10 +1,6 @@
 {
     "name": "terraform-provider-routeros",
-<<<<<<< HEAD
-    "version": "1.1.0-devel.1",
-=======
     "version": "1.0.8",
->>>>>>> e8587ff9
     "repository": {
         "type": "git",
         "url": "https://github.com/GNewbury1/terraform-provider-routeros"
