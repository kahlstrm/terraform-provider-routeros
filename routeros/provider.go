--- conflicted
+++ resolved
@@ -54,11 +54,8 @@
 			"routeros_interface_bridge":         resourceInterfaceBridge(),
 			"routeros_interface_wireguard":      resourceInterfaceWireguard(),
 			"routeros_interface_wireguard_peer": resourceInterfaceWireguardPeer(),
-<<<<<<< HEAD
 			"routeros_interface_vrrp":           resourceInterfaceVrrp(),
-=======
 			"routeros_system_identity":          resourceSystemIdentity(),
->>>>>>> e3b61c7b
 		},
 		DataSourcesMap: map[string]*schema.Resource{
 			"routeros_ip_addresses": datasourceIPAddresses(),
