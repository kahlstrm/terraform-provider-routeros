--- conflicted
+++ resolved
@@ -55,19 +55,16 @@
 			"routeros_interface_bridge":         resourceInterfaceBridge(),
 			"routeros_interface_wireguard":      resourceInterfaceWireguard(),
 			"routeros_interface_wireguard_peer": resourceInterfaceWireguardPeer(),
-<<<<<<< HEAD
 			"routeros_capsman_channel":          resourceCapsManChannel(),
 			"routeros_capsman_datapath":         resourceCapsManDatapath(),
 			"routeros_capsman_security":         resourceCapsManSecurity(),
 			"routeros_capsman_manager":          resourceCapsManManager(),
 			"routeros_capsman_provisioning":     resourceCapsManProvisioning(),
 			"routeros_capsman_configuration":    resourceCapsManConfiguration(),
-=======
 			"routeros_interface_list":           resourceInterfaceList(),
 			"routeros_interface_list_member":    resourceInterfaceListMember(),
 			"routeros_interface_vrrp":           resourceInterfaceVrrp(),
 			"routeros_system_identity":          resourceSystemIdentity(),
->>>>>>> 1222338e
 		},
 		DataSourcesMap: map[string]*schema.Resource{
 			"routeros_ip_addresses": datasourceIPAddresses(),
