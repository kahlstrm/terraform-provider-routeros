package routeros

import (
	"github.com/hashicorp/terraform-plugin-sdk/v2/helper/schema"
)

var (
	ErrorMsgPut    = "An error was encountered while sending a PUT request to the API: %v"
	ErrorMsgGet    = "An error was encountered while sending a GET request to the API: %v"
	ErrorMsgPatch  = "An error was encountered while sending a PATCH request to the API: %v"
	ErrorMsgDelete = "An error was encountered while sending a DELETE request to the API: %v"

	RouterOSVersion string
)

// Generate the resources drift:
//
//go:generate go run ../tools/drift/main.go
func Provider() *schema.Provider {
	return &schema.Provider{
		Schema: map[string]*schema.Schema{
			"hosturl": {
				Type:     schema.TypeString,
				Required: true,
				DefaultFunc: schema.MultiEnvDefaultFunc(
					[]string{"ROS_HOSTURL", "MIKROTIK_HOST"},
					nil,
				),
				Description: `URL of the MikroTik router, default is TLS connection to REST.
	* API: api[s]://host[:port]
		* api://router.local
		* apis://router.local:8729
	* REST: http[s]://host
		* http://router.local
		* https://router.local
		* router.local
		* 127.0.0.1


	export ROS_HOSTURL=router.local or export MIKROTIK_HOST=router.local
`,
			},
			"username": {
				Type:     schema.TypeString,
				Required: true,
				DefaultFunc: schema.MultiEnvDefaultFunc(
					[]string{"ROS_USERNAME", "MIKROTIK_USER"},
					nil,
				),
				Description: `Username for the MikroTik WEB/Winbox.


	export ROS_USERNAME=admin or export MIKROTIK_USER=admin
`,
			},
			"password": {
				Type:     schema.TypeString,
				Optional: true,
				DefaultFunc: schema.MultiEnvDefaultFunc(
					[]string{"ROS_PASSWORD", "MIKROTIK_PASSWORD"},
					nil,
				),
				Description: "Password for the MikroTik user (env: ROS_PASSWORD | MIKROTIK_PASSWORD).",
				Sensitive:   true,
			},
			"ca_certificate": {
				Type:     schema.TypeString,
				Optional: true,
				DefaultFunc: schema.MultiEnvDefaultFunc(
					[]string{"ROS_CA_CERTIFICATE", "MIKROTIK_CA_CERTIFICATE"},
					nil,
				),
				Description: "Path to MikroTik's certificate authority file (env: ROS_CA_CERTIFICATE | MIKROTIK_CA_CERTIFICATE).",
			},
			"insecure": {
				Type:     schema.TypeBool,
				Optional: true,
				DefaultFunc: schema.MultiEnvDefaultFunc(
					[]string{"ROS_INSECURE", "MIKROTIK_INSECURE"},
					false,
				),
				Description: "Whether to verify the SSL certificate or not (env: ROS_INSECURE | MIKROTIK_INSECURE).",
			},
			"suppress_syso_del_warn": {
				Type:     schema.TypeBool,
				Optional: true,
				DefaultFunc: schema.MultiEnvDefaultFunc(
					[]string{"ROS_SUPPRESS_SYSO_DEL_WARN"},
					false,
				),
				Description: "Suppress the system object deletion warning (env: ROS_SUPPRESS_SYSO_DEL_WARN).",
			},
			"routeros_version": {
				Type:     schema.TypeString,
				Optional: true,
				DefaultFunc: schema.MultiEnvDefaultFunc(
					[]string{"ROS_VERSION"},
					nil,
				),
				Description: "RouterOS version for which resource schemes will be adapted. The version obtained from " +
					"MikroTik will be used if not specified (env: ROS_VERSION).",
			},
		},
		ResourcesMap: map[string]*schema.Resource{

			// IP objects
			"routeros_ip_address":                      ResourceIPAddress(),
			"routeros_ip_dhcp_client":                  ResourceDhcpClient(),
			"routeros_ip_dhcp_client_option":           ResourceDhcpClientOption(),
			"routeros_ip_dhcp_relay":                   ResourceDhcpRelay(),
			"routeros_ip_dhcp_server":                  ResourceDhcpServer(),
			"routeros_ip_dhcp_server_config":           ResourceDhcpServerConfig(),
			"routeros_ip_dhcp_server_network":          ResourceDhcpServerNetwork(),
			"routeros_ip_dhcp_server_lease":            ResourceDhcpServerLease(),
			"routeros_ip_dhcp_server_option":           ResourceDhcpServerOption(),
			"routeros_ip_dhcp_server_option_set":       ResourceDhcpServerOptionSet(),
			"routeros_ip_dns":                          ResourceDns(),
			"routeros_ip_dns_adlist":                   ResourceDnsAdlist(),
			"routeros_ip_dns_record":                   ResourceDnsRecord(),
			"routeros_ip_firewall_addr_list":           ResourceIPFirewallAddrList(),
			"routeros_ip_firewall_connection_tracking": ResourceIPConnectionTracking(),
			"routeros_ip_firewall_filter":              ResourceIPFirewallFilter(),
			"routeros_ip_firewall_mangle":              ResourceIPFirewallMangle(),
			"routeros_ip_firewall_nat":                 ResourceIPFirewallNat(),
			"routeros_ip_firewall_raw":                 ResourceIPFirewallRaw(),
			"routeros_ip_hotspot":                      ResourceIpHotspot(),
			"routeros_ip_hotspot_ip_binding":           ResourceIpHotspotIpBinding(),
			"routeros_ip_hotspot_profile":              ResourceIpHotspotProfile(),
			"routeros_ip_hotspot_service_port":         ResourceIpHotspotServicePort(),
			"routeros_ip_hotspot_user":                 ResourceIpHotspotUser(),
			"routeros_ip_hotspot_user_profile":         ResourceIpHotspotUserProfile(),
			"routeros_ip_hotspot_walled_garden":        ResourceIpHotspotWalledGarden(),
			"routeros_ip_hotspot_walled_garden_ip":     ResourceIpHotspotWalledGardenIp(),
			"routeros_ip_neighbor_discovery_settings":  ResourceIpNeighborDiscoverySettings(),
			"routeros_ip_pool":                         ResourceIPPool(),
			"routeros_ip_route":                        ResourceIPRoute(),
			"routeros_ip_service":                      ResourceIpService(),
			"routeros_ip_ssh_server":                   ResourceIpSSHServer(),
			"routeros_ip_upnp":                         ResourceUPNPSettings(),
			"routeros_ip_upnp_interfaces":              ResourceUPNPInterfaces(),
			"routeros_ip_vrf":                          ResourceIPVrf(),
			"routeros_ipv6_address":                    ResourceIPv6Address(),
			"routeros_ipv6_dhcp_client":                ResourceIPv6DhcpClient(),
			"routeros_ipv6_dhcp_client_option":         ResourceIPv6DhcpClientOption(),
			"routeros_ipv6_dhcp_server":                ResourceIpv6DhcpServer(),
			"routeros_ipv6_dhcp_server_option":         ResourceIpv6DhcpServerOption(),
			"routeros_ipv6_dhcp_server_option_sets":    ResourceIpv6DhcpServerOptionSets(),
			"routeros_ipv6_firewall_addr_list":         ResourceIPv6FirewallAddrList(),
			"routeros_ipv6_firewall_filter":            ResourceIPv6FirewallFilter(),
			"routeros_ipv6_firewall_nat":               ResourceIPv6FirewallNat(),
			"routeros_ipv6_firewall_mangle":            ResourceIPv6FirewallMangle(),
			"routeros_ipv6_neighbor_discovery":         ResourceIPv6NeighborDiscovery(),
			"routeros_ipv6_pool":                       ResourceIpv6Pool(),
			"routeros_ipv6_route":                      ResourceIPv6Route(),
			"routeros_ipv6_settings":                   ResourceIpv6Settings(),

			// Aliases for IP objects to retain compatibility between original and fork
			"routeros_dhcp_client":         ResourceDhcpClient(),
			"routeros_dhcp_client_option":  ResourceDhcpClientOption(),
			"routeros_dhcp_server":         ResourceDhcpServer(),
			"routeros_dhcp_server_network": ResourceDhcpServerNetwork(),
			"routeros_dhcp_server_lease":   ResourceDhcpServerLease(),
			"routeros_firewall_addr_list":  ResourceIPFirewallAddrList(),
			"routeros_firewall_filter":     ResourceIPFirewallFilter(),
			"routeros_firewall_mangle":     ResourceIPFirewallMangle(),
			"routeros_firewall_nat":        ResourceIPFirewallNat(),
			"routeros_dns":                 ResourceDns(),
			"routeros_dns_record":          ResourceDnsRecord(),

			// Interface Objects
			"routeros_interface_6to4":                           ResourceInterface6to4(),
			"routeros_interface_bonding":                        ResourceInterfaceBonding(),
			"routeros_interface_bridge_filter":                  ResourceInterfaceBridgeFilter(),
			"routeros_interface_bridge_port":                    ResourceInterfaceBridgePort(),
			"routeros_interface_bridge_settings":                ResourceInterfaceBridgeSettings(),
			"routeros_interface_bridge_vlan":                    ResourceInterfaceBridgeVlan(),
			"routeros_interface_bridge":                         ResourceInterfaceBridge(),
			"routeros_interface_dot1x_client":                   ResourceInterfaceDot1xClient(),
			"routeros_interface_dot1x_server":                   ResourceInterfaceDot1xServer(),
			"routeros_interface_eoip":                           ResourceInterfaceEoip(),
			"routeros_interface_ethernet":                       ResourceInterfaceEthernet(),
			"routeros_interface_ethernet_switch":                ResourceInterfaceEthernetSwitch(),
			"routeros_interface_ethernet_switch_host":           ResourceInterfaceEthernetSwitchHost(),
			"routeros_interface_ethernet_switch_port":           ResourceInterfaceEthernetSwitchPort(),
			"routeros_interface_ethernet_switch_port_isolation": ResourceInterfaceEthernetSwitchPortIsolation(),
			"routeros_interface_ethernet_switch_rule":           ResourceInterfaceEthernetSwitchRule(),
			"routeros_interface_ethernet_switch_vlan":           ResourceInterfaceEthernetSwitchVlan(),
			"routeros_interface_gre":                            ResourceInterfaceGre(),
			"routeros_interface_ipip":                           ResourceInterfaceIPIP(),
			"routeros_interface_list":                           ResourceInterfaceList(),
			"routeros_interface_list_member":                    ResourceInterfaceListMember(),
			"routeros_interface_lte":                            ResourceInterfaceLte(),
			"routeros_interface_lte_apn":                        ResourceInterfaceLteApn(),
			"routeros_interface_l2tp_client":                    ResourceInterfaceL2tpClient(),
			"routeros_interface_macvlan":                        ResourceInterfaceMacVlan(),
			"routeros_interface_sstp_client":                    ResourceInterfaceSSTPClient(),
			"routeros_interface_sstp_server":                    ResourceInterfaceSSTPServer(),
			"routeros_interface_ovpn_client":                    ResourceOpenVPNClient(),
			"routeros_interface_ovpn_server":                    ResourceInterfaceOpenVPNServer(),
			"routeros_interface_pppoe_client":                   ResourceInterfacePPPoEClient(),
			"routeros_interface_pppoe_server":                   ResourceInterfacePppoeServer(),
			"routeros_interface_veth":                           ResourceInterfaceVeth(),
			"routeros_interface_vlan":                           ResourceInterfaceVlan(),
			"routeros_interface_vrrp":                           ResourceInterfaceVrrp(),
			"routeros_interface_vxlan":                          ResourceInterfaceVxlan(),
			"routeros_interface_vxlan_vteps":                    ResourceInterfaceVxlanVteps(),
			"routeros_interface_wireguard":                      ResourceInterfaceWireguard(),
			"routeros_interface_wireguard_peer":                 ResourceInterfaceWireguardPeer(),
			"routeros_interface_wireless":                       ResourceInterfaceWireless(),
			"routeros_interface_wireless_access_list":           ResourceInterfaceWirelessAccessList(),
			"routeros_interface_wireless_cap":                   ResourceInterfaceWirelessCap(),
			"routeros_interface_wireless_connect_list":          ResourceInterfaceWirelessConnectList(),
			"routeros_interface_wireless_security_profiles":     ResourceInterfaceWirelessSecurityProfiles(),
			"routeros_interface_w60g":                           ResourceInterfaceW60g(),
			"routeros_interface_w60g_station":                   ResourceInterfaceW60gStation(),

			// Aliases for interface objects to retain compatibility between original and fork
			"routeros_bridge":         ResourceInterfaceBridge(),
			"routeros_bridge_mlag":    ResourceInterfaceBridgeMlag(),
			"routeros_bridge_port":    ResourceInterfaceBridgePort(),
			"routeros_bridge_vlan":    ResourceInterfaceBridgeVlan(),
			"routeros_gre":            ResourceInterfaceGre(),
			"routeros_ipip":           ResourceInterfaceIPIP(),
			"routeros_vlan":           ResourceInterfaceVlan(),
			"routeros_vrrp":           ResourceInterfaceVrrp(),
			"routeros_wireguard":      ResourceInterfaceWireguard(),
			"routeros_wireguard_peer": ResourceInterfaceWireguardPeer(),

			// System Objects
			"routeros_disk_settings":                   ResourceDiskSettings(),
			"routeros_ip_cloud":                        ResourceIpCloud(),
			"routeros_ip_cloud_advanced":               ResourceIpCloudAdvanced(),
			"routeros_system_certificate":              ResourceSystemCertificate(),
			"routeros_system_certificate_scep_server":  ResourceCertificateScepServer(),
			"routeros_certificate_scep_server":         ResourceCertificateScepServer(),
			"routeros_system_clock":                    ResourceSystemClock(),
			"routeros_system_identity":                 ResourceSystemIdentity(),
			"routeros_system_led":                      ResourceSystemLed(),
			"routeros_system_led_settings":             ResourceSystemLedSettings(),
			"routeros_system_logging":                  ResourceSystemLogging(),
			"routeros_system_logging_action":           ResourceSystemLoggingAction(),
			"routeros_system_note":                     ResourceSystemNote(),
			"routeros_system_ntp_client":               ResourceSystemNtpClient(),
			"routeros_system_ntp_server":               ResourceSystemNtpServer(),
			"routeros_system_routerboard_button_mode":  ResourceSystemRouterboardButtonMode(),
			"routeros_system_routerboard_button_reset": ResourceSystemRouterboardButtonReset(),
			"routeros_system_routerboard_button_wps":   ResourceSystemRouterboardButtonWps(),
			"routeros_system_routerboard_settings":     ResourceSystemRouterboardSettings(),
			"routeros_system_routerboard_usb":          ResourceSystemRouterboardUsb(),
			"routeros_system_scheduler":                ResourceSystemScheduler(),
			"routeros_system_script":                   ResourceSystemScript(),
			"routeros_system_user":                     ResourceUser(),
			"routeros_system_user_sshkeys":             ResourceUserSshKeys(),
			"routeros_system_user_aaa":                 ResourceUserAaa(),
			"routeros_system_user_group":               ResourceUserGroup(),
			"routeros_system_user_settings":            ResourceSystemUserSettings(),

			// Aliases for system objects to retain compatibility between original and fork
			"routeros_identity":  ResourceSystemIdentity(),
			"routeros_scheduler": ResourceSystemScheduler(),

			// CAPsMAN Objects
			"routeros_capsman_aaa":               ResourceCapsManAaa(),
			"routeros_capsman_access_list":       ResourceCapsManAccessList(),
			"routeros_capsman_channel":           ResourceCapsManChannel(),
			"routeros_capsman_configuration":     ResourceCapsManConfiguration(),
			"routeros_capsman_datapath":          ResourceCapsManDatapath(),
			"routeros_capsman_interface":         ResourceCapsManInterface(),
			"routeros_capsman_manager":           ResourceCapsManManager(),
			"routeros_capsman_manager_interface": ResourceCapsManManagerInterface(),
			"routeros_capsman_provisioning":      ResourceCapsManProvisioning(),
			"routeros_capsman_rates":             ResourceCapsManRates(),
			"routeros_capsman_security":          ResourceCapsManSecurity(),

			// Container objects
			"routeros_container":        ResourceContainer(),
			"routeros_container_config": ResourceContainerConfig(),
			"routeros_container_envs":   ResourceContainerEnvs(),
			"routeros_container_mounts": ResourceContainerMounts(),

			// File objects
			"routeros_file": ResourceFile(),

			// Routing
			"routeros_routing_bgp_connection": ResourceRoutingBGPConnection(),
			"routeros_routing_bgp_template":   ResourceRoutingBGPTemplate(),
			"routeros_routing_filter_rule":    ResourceRoutingFilterRule(),
			"routeros_routing_table":          ResourceRoutingTable(),
			"routeros_routing_rule":           ResourceRoutingRule(),

			// OSPF
			"routeros_routing_ospf_instance":           ResourceRoutingOspfInstance(),
			"routeros_routing_ospf_area":               ResourceRoutingOspfArea(),
			"routeros_routing_ospf_interface_template": ResourceRoutingOspfInterfaceTemplate(),

			// VPN
			"routeros_ip_ipsec_identity":     ResourceIpIpsecIdentity(),
			"routeros_ip_ipsec_key":          ResourceIpIpsecKey(),
			"routeros_ip_ipsec_mode_config":  ResourceIpIpsecModeConfig(),
			"routeros_ip_ipsec_peer":         ResourceIpIpsecPeer(),
			"routeros_ip_ipsec_policy":       ResourceIpIpsecPolicy(),
			"routeros_ip_ipsec_policy_group": ResourceIpIpsecPolicyGroup(),
			"routeros_ip_ipsec_profile":      ResourceIpIpsecProfile(),
			"routeros_ip_ipsec_proposal":     ResourceIpIpsecProposal(),
			"routeros_ip_ipsec_settings":     ResourceIpIpsecSettings(),
			"routeros_ovpn_server":           ResourceOpenVPNServer(),

			// PPP
			"routeros_ppp_aaa":     ResourcePppAaa(),
			"routeros_ppp_profile": ResourcePPPProfile(),
			"routeros_ppp_secret":  ResourcePPPSecret(),

			// RADIUS
			"routeros_radius":          ResourceRadius(),
			"routeros_radius_incoming": ResourceRadiusIncoming(),

			// SNMP
			"routeros_snmp":           ResourceSNMP(),
			"routeros_snmp_community": ResourceSNMPCommunity(),

			// Helpers
			"routeros_wireguard_keys": ResourceWireguardKeys(),
			"routeros_move_items":     ResourceMoveItems(),

			// Tools
<<<<<<< HEAD
			"routeros_tool_bandwidth_server":   ResourceToolBandwidthServer(),
			"routeros_tool_email":              ResourceToolEmail(),
			"routeros_tool_graphing_interface": ResourceToolGraphingInterface(),
			"routeros_tool_graphing_queue":     ResourceToolGraphingQueue(),
			"routeros_tool_graphing_resource":  ResourceToolGraphingResource(),
			"routeros_tool_mac_server":         ResourceToolMacServer(),
			"routeros_tool_mac_server_winbox":  ResourceToolMacServerWinBox(),
			"routeros_tool_netwatch":           ResourceToolNetwatch(),
			"routeros_tool_sniffer":            ResourceToolSniffer(),
=======
			"routeros_tool_bandwidth_server":  ResourceToolBandwidthServer(),
			"routeros_tool_email":             ResourceToolEmail(),
			"routeros_tool_mac_server":        ResourceToolMacServer(),
			"routeros_tool_mac_server_winbox": ResourceToolMacServerWinBox(),
			"routeros_tool_mac_server_ping":   ResourceToolMacServerPing(),
			"routeros_tool_netwatch":          ResourceToolNetwatch(),
			"routeros_tool_sniffer":           ResourceToolSniffer(),
>>>>>>> 2c65f4a4

			// User Manager
			"routeros_user_manager_advanced":           ResourceUserManagerAdvanced(),
			"routeros_user_manager_attribute":          ResourceUserManagerAttribute(),
			"routeros_user_manager_database":           ResourceUserManagerDatabase(),
			"routeros_user_manager_limitation":         ResourceUserManagerLimitation(),
			"routeros_user_manager_profile":            ResourceUserManagerProfile(),
			"routeros_user_manager_profile_limitation": ResourceUserManagerProfileLimitation(),
			"routeros_user_manager_router":             ResourceUserManagerRouter(),
			"routeros_user_manager_settings":           ResourceUserManagerSettings(),
			"routeros_user_manager_user":               ResourceUserManagerUser(),
			"routeros_user_manager_user_group":         ResourceUserManagerUserGroup(),
			"routeros_user_manager_user_profile":       ResourceUserManagerUserProfile(),

			// WiFi
			"routeros_wifi":                           ResourceWifi(),
			"routeros_wifi_aaa":                       ResourceWifiAaa(),
			"routeros_wifi_access_list":               ResourceWifiAccessList(),
			"routeros_wifi_cap":                       ResourceWifiCap(),
			"routeros_wifi_capsman":                   ResourceWifiCapsman(),
			"routeros_wifi_channel":                   ResourceWifiChannel(),
			"routeros_wifi_configuration":             ResourceWifiConfiguration(),
			"routeros_wifi_datapath":                  ResourceWifiDatapath(),
			"routeros_wifi_interworking":              ResourceWifiInterworking(),
			"routeros_wifi_provisioning":              ResourceWifiProvisioning(),
			"routeros_wifi_security":                  ResourceWifiSecurity(),
			"routeros_wifi_security_multi_passphrase": ResourceWifiSecurityMultiPassphrase(),
			"routeros_wifi_steering":                  ResourceWifiSteering(),

			// ZeroTier
			"routeros_zerotier":            ResourceZerotier(),
			"routeros_zerotier_controller": ResourceZerotierController(),
			"routeros_zerotier_interface":  ResourceZerotierInterface(),

			// Queue
			"routeros_queue_simple": ResourceQueueSimple(),
			"routeros_queue_type":   ResourceQueueType(),
		},
		DataSourcesMap: map[string]*schema.Resource{
			"routeros_files":                   DatasourceFiles(),
			"routeros_interfaces":              DatasourceInterfaces(),
			"routeros_interface_bridge_filter": DatasourceInterfaceBridgeFilter(),
			"routeros_ip_addresses":            DatasourceIPAddresses(),
			"routeros_ip_arp":                  DatasourceIpArp(),
			"routeros_ip_dhcp_server_leases":   DatasourceIpDhcpServerLeases(),
			"routeros_ip_firewall":             DatasourceIPFirewall(),
			"routeros_ip_routes":               DatasourceIPRoutes(),
			"routeros_ip_services":             DatasourceIPServices(),
			"routeros_ipv6_addresses":          DatasourceIPv6Addresses(),
			"routeros_ipv6_firewall":           DatasourceIPv6Firewall(),
			"routeros_system_resource":         DatasourceSystemResource(),
			"routeros_system_routerboard":      DatasourceSystemRouterboard(),
			"routeros_wifi_easy_connect":       DatasourceWiFiEasyConnect(),
			"routeros_x509":                    DatasourceX509(),

			// Aliases for entries that have been renamed
			"routeros_firewall": DatasourceIPFirewall(),
		},
		ConfigureContextFunc: NewClient,
	}
}

func NewProvider() *schema.Provider {
	return Provider()
}<|MERGE_RESOLUTION|>--- conflicted
+++ resolved
@@ -323,7 +323,6 @@
 			"routeros_move_items":     ResourceMoveItems(),
 
 			// Tools
-<<<<<<< HEAD
 			"routeros_tool_bandwidth_server":   ResourceToolBandwidthServer(),
 			"routeros_tool_email":              ResourceToolEmail(),
 			"routeros_tool_graphing_interface": ResourceToolGraphingInterface(),
@@ -331,17 +330,9 @@
 			"routeros_tool_graphing_resource":  ResourceToolGraphingResource(),
 			"routeros_tool_mac_server":         ResourceToolMacServer(),
 			"routeros_tool_mac_server_winbox":  ResourceToolMacServerWinBox(),
+			"routeros_tool_mac_server_ping":    ResourceToolMacServerPing(),
 			"routeros_tool_netwatch":           ResourceToolNetwatch(),
 			"routeros_tool_sniffer":            ResourceToolSniffer(),
-=======
-			"routeros_tool_bandwidth_server":  ResourceToolBandwidthServer(),
-			"routeros_tool_email":             ResourceToolEmail(),
-			"routeros_tool_mac_server":        ResourceToolMacServer(),
-			"routeros_tool_mac_server_winbox": ResourceToolMacServerWinBox(),
-			"routeros_tool_mac_server_ping":   ResourceToolMacServerPing(),
-			"routeros_tool_netwatch":          ResourceToolNetwatch(),
-			"routeros_tool_sniffer":           ResourceToolSniffer(),
->>>>>>> 2c65f4a4
 
 			// User Manager
 			"routeros_user_manager_advanced":           ResourceUserManagerAdvanced(),
