package routeros

import (
	"github.com/hashicorp/terraform-plugin-sdk/v2/helper/schema"
	"github.com/hashicorp/terraform-plugin-sdk/v2/helper/validation"
)

/*
{
    ".id": "*3",
    "aaa": "aaa1",
    "antenna-gain": "10",
    "beacon-interval": "1s",
    "chains": "0,1,2,3",
    "channel": "channel1",
    "country": "Netherlands",
    "datapath": "datapath1",
    "disabled": "false",
    "dtim-period": "1",
    "hide-ssid": "true",
    "interworking": "interworking1",
    "manager": "capsman",
    "mode": "ap",
    "multicast-enhance": "disabled",
    "name": "cfg1",
    "qos-classifier": "priority",
    "security": "security1",
    "security.connect-priority": "0",
    "ssid": "test",
    "steering": "steering1",
    "tx-chains": "4,5,6,7",
    "tx-power": "10"
}
*/

// https://help.mikrotik.com/docs/display/ROS/WiFi#WiFi-Configurationproperties
func ResourceWifiConfiguration() *schema.Resource {
	resSchema := map[string]*schema.Schema{
		MetaResourcePath: PropResourcePath("/interface/wifi/configuration"),
		MetaId:           PropId(Id),
		MetaTransformSet: PropTransformSet("aaa: aaa.config", "channel: channel.config", "datapath: datapath.config",
			"interworking: interworking.config", "security: security.config", "steering: steering.config"),

		"aaa": {
<<<<<<< HEAD
			Type:        schema.TypeMap,
			Optional:    true,
			Elem:        &schema.Schema{Type: schema.TypeString},
			Description: "AAA inline settings.",
=======
			Type:             schema.TypeMap,
			Optional:         true,
			Elem:             &schema.Schema{Type: schema.TypeString},
			Description:      "AAA inline settings.",
			DiffSuppressFunc: AlwaysPresentNotUserProvided,
>>>>>>> f6281b90
		},
		"antenna_gain": {
			Type:         schema.TypeInt,
			Optional:     true,
			Description:  "An option overrides the default antenna gain.",
			ValidateFunc: validation.IntBetween(0, 30),
		},
		"beacon_interval": {
			Type:             schema.TypeString,
			Optional:         true,
			Description:      "Time interval between beacon frames.",
			DiffSuppressFunc: TimeEquall,
		},
		"chains": {
			Type:     schema.TypeSet,
			Optional: true,
			Elem: &schema.Schema{
				Type:         schema.TypeInt,
				ValidateFunc: validation.IntBetween(0, 7),
			},
			Description: "Radio chains to use for receiving signals.",
		},
		"channel": {
			Type:             schema.TypeMap,
			Optional:         true,
			Elem:             &schema.Schema{Type: schema.TypeString},
			Description:      "Channel inline settings.",
			DiffSuppressFunc: AlwaysPresentNotUserProvided,
		},
		KeyComment: PropCommentRw,
		"country": {
			Type:        schema.TypeString,
			Optional:    true,
			Description: "An option determines which regulatory domain restrictions are applied to an interface.",
		},
		"datapath": {
			Type:             schema.TypeMap,
			Optional:         true,
			Elem:             &schema.Schema{Type: schema.TypeString},
			Description:      "Datapath inline settings.",
			DiffSuppressFunc: AlwaysPresentNotUserProvided,
		},
		KeyDisabled: PropDisabledRw,
		"dtim_period": {
			Type:         schema.TypeInt,
			Optional:     true,
			Description:  "A period at which to transmit multicast traffic, when there are client devices in power save mode connected to the AP.",
			ValidateFunc: validation.IntBetween(1, 255),
		},
		"hide_ssid": {
			Type:     schema.TypeBool,
			Optional: true,
			Description: "This property has effect only in AP mode. Setting it to yes can remove this network from " +
				"the list of wireless networks that are shown by some client software. Changing this setting does not " +
				"improve the security of the wireless network, because SSID is included in other frames sent by the AP.",
		},
		"interworking": {
			Type:             schema.TypeMap,
			Optional:         true,
			Elem:             &schema.Schema{Type: schema.TypeString},
			Description:      "Interworking inline settings.",
			DiffSuppressFunc: AlwaysPresentNotUserProvided,
		},
		"manager": {
			Type:         schema.TypeString,
			Optional:     true,
			Description:  "An option to specify the remote CAP mode.",
			ValidateFunc: validation.StringInSlice([]string{"capsman", "capsman-or-local", "local"}, false),
		},
		"mode": {
			Type:         schema.TypeString,
			Optional:     true,
			Description:  "An option to specify the access point operational mode.",
			ValidateFunc: validation.StringInSlice([]string{"ap", "station", "station-bridge"}, false),
		},
		"multicast_enhance": {
			Type:         schema.TypeString,
			Optional:     true,
			Description:  "An option to enable converting every multicast-address IP or IPv6 packet into multiple unicast-addresses frames for each connected station.",
			ValidateFunc: validation.StringInSlice([]string{"disabled", "enabled"}, false),
		},
		KeyName: PropName("Name of the configuration."),
		"qos_classifier": {
			Type:         schema.TypeString,
			Optional:     true,
			Description:  "An option to specify the QoS classifier.",
			ValidateFunc: validation.StringInSlice([]string{"dscp-high-3-bits", "priority"}, false),
		},
		"security": {
			Type:             schema.TypeMap,
			Optional:         true,
			Elem:             &schema.Schema{Type: schema.TypeString},
			Description:      "Security inline settings.",
			DiffSuppressFunc: AlwaysPresentNotUserProvided,
		},
		"ssid": {
			Type:        schema.TypeString,
			Optional:    true,
			Description: "SSID (service set identifier) is a name broadcast in the beacons that identifies wireless network.",
		},
		"steering": {
			Type:             schema.TypeMap,
			Optional:         true,
			Elem:             &schema.Schema{Type: schema.TypeString},
			Description:      "Steering inline settings.",
			DiffSuppressFunc: AlwaysPresentNotUserProvided,
		},
		"tx_chains": {
			Type:     schema.TypeSet,
			Optional: true,
			Elem: &schema.Schema{
				Type:         schema.TypeInt,
				ValidateFunc: validation.IntBetween(0, 7),
			},
			Description: "Radio chains to use for transmitting signals.",
		},
		"tx_power": {
			Type:         schema.TypeInt,
			Optional:     true,
			Description:  "A limit on the transmit power (in dBm) of the interface.",
			ValidateFunc: validation.IntBetween(0, 40),
		},
	}

	return &schema.Resource{
		Description:   `*<span style="color:red">This resource requires a minimum version of RouterOS 7.13.</span>*`,
		CreateContext: DefaultCreate(resSchema),
		ReadContext:   DefaultRead(resSchema),
		UpdateContext: DefaultUpdate(resSchema),
		DeleteContext: DefaultDelete(resSchema),

		Importer: &schema.ResourceImporter{
			StateContext: schema.ImportStatePassthroughContext,
		},

		Schema: resSchema,
	}
}<|MERGE_RESOLUTION|>--- conflicted
+++ resolved
@@ -42,18 +42,11 @@
 			"interworking: interworking.config", "security: security.config", "steering: steering.config"),
 
 		"aaa": {
-<<<<<<< HEAD
-			Type:        schema.TypeMap,
-			Optional:    true,
-			Elem:        &schema.Schema{Type: schema.TypeString},
-			Description: "AAA inline settings.",
-=======
 			Type:             schema.TypeMap,
 			Optional:         true,
 			Elem:             &schema.Schema{Type: schema.TypeString},
 			Description:      "AAA inline settings.",
 			DiffSuppressFunc: AlwaysPresentNotUserProvided,
->>>>>>> f6281b90
 		},
 		"antenna_gain": {
 			Type:         schema.TypeInt,
